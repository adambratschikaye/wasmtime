[package]
name = "wasmtime-cli"
version.workspace = true
authors.workspace = true
description = "Command-line interface for Wasmtime"
license = "Apache-2.0 WITH LLVM-exception"
documentation = "https://bytecodealliance.github.io/wasmtime/cli.html"
categories = ["wasm"]
keywords = ["webassembly", "wasm"]
repository = "https://github.com/bytecodealliance/wasmtime"
readme = "README.md"
edition.workspace = true
default-run = "wasmtime"
rust-version.workspace = true

[lints]
workspace = true

[lib]
doctest = false

[[bin]]
name = "wasmtime"
path = "src/bin/wasmtime.rs"
doc = false

[dependencies]
wasmtime = { workspace = true }
wasmtime-cache = { workspace = true, optional = true }
wasmtime-cli-flags = { workspace = true }
wasmtime-cranelift = { workspace = true, optional = true }
wasmtime-environ = { workspace = true }
wasmtime-explorer = { workspace = true, optional = true }
wasmtime-wast = { workspace = true, optional = true }
wasmtime-wasi = { workspace = true, default-features = true, features = [
  "exit",
] }
wasmtime-wasi-nn = { workspace = true, optional = true }
wasmtime-wasi-threads = { workspace = true, optional = true }
wasmtime-wasi-http = { workspace = true, optional = true }
wasmtime-runtime = { workspace = true }
clap = { workspace = true }
anyhow = { workspace = true }
target-lexicon = { workspace = true }
once_cell = { workspace = true }
listenfd = "1.0.0"
wat = { workspace = true, optional = true }
serde = { workspace = true }
serde_derive = { workspace = true }
serde_json = { workspace = true }
wasmparser = { workspace = true }
tracing = { workspace = true }
log = { workspace = true }
humantime = { workspace = true }

async-trait = { workspace = true }
bytes = { workspace = true }
tokio = { workspace = true, optional = true, features = ["signal", "macros"] }
hyper = { workspace = true, optional = true }
http = { workspace = true, optional = true }
http-body-util = { workspace = true, optional = true }

[target.'cfg(unix)'.dependencies]
rustix = { workspace = true, features = ["mm", "param"] }

[dev-dependencies]
# depend again on wasmtime to activate its default features for tests
<<<<<<< HEAD
wasmtime = { workspace = true, features = [
  'component-model',
  'async',
  'default',
  'winch',
] }
=======
wasmtime = { workspace = true, features = ['component-model', 'async', 'default', 'winch', 'debug-builtins'] }
>>>>>>> 536cf88c
env_logger = { workspace = true }
log = { workspace = true }
filecheck = { workspace = true }
tempfile = { workspace = true }
wasmtime-runtime = { workspace = true }
tokio = { workspace = true, features = [
  "rt",
  "time",
  "macros",
  "rt-multi-thread",
] }
wast = { workspace = true }
criterion = "0.5.0"
num_cpus = "1.13.0"
memchr = "2.4"
async-trait = { workspace = true }
wat = { workspace = true }
rayon = "1.5.0"
wasmtime-wast = { workspace = true, features = ['component-model'] }
wasmtime-component-util = { workspace = true }
component-macro-test = { path = "crates/misc/component-macro-test" }
component-test-util = { workspace = true }
bstr = "1.6.0"
libc = { workspace = true }
serde = { workspace = true }
serde_json = { workspace = true }
walkdir = { workspace = true }
test-programs-artifacts = { workspace = true }
bytesize = "1.3.0"
wit-component = { workspace = true }

[target.'cfg(windows)'.dev-dependencies]
windows-sys = { workspace = true, features = ["Win32_System_Memory"] }

[build-dependencies]
anyhow = { workspace = true }

[profile.release.build-override]
opt-level = 0

[workspace]
resolver = '2'
members = [
  "cranelift",
  "cranelift/isle/fuzz",
  "cranelift/isle/islec",
  "cranelift/serde",
  "crates/bench-api",
  "crates/c-api/artifact",
  "crates/environ/fuzz",
  "crates/test-programs",
  "crates/wasi-preview1-component-adapter",
  "crates/wasi-preview1-component-adapter/verify",
  "crates/winch",
  "examples/fib-debug/wasm",
  "examples/wasi/wasm",
  "examples/tokio/wasm",
  "examples/component/wasm",
  "fuzz",
  "winch",
  "winch/codegen",
]
exclude = [
  'crates/wasi-common/WASI/tools/witx-cli',
  'crates/wasi-common/WASI/tools/witx',
  'docs/rust_wasi_markdown_parser',
]

[workspace.package]
version = "18.0.0"
authors = ["The Wasmtime Project Developers"]
edition = "2021"
# Wasmtime's current policy is that this number can be no larger than the
# current stable release of Rust minus 2.
rust-version = "1.73.0"

[workspace.lints.rust]
# Turn on some lints which are otherwise allow-by-default in rustc.
unused_extern_crates = 'warn'
trivial_numeric_casts = 'warn'
unstable_features = 'warn'
unused_import_braces = 'warn'

[workspace.lints.clippy]
# The default set of lints in Clippy is viewed as "too noisy" right now so
# they're all turned off by default. Selective lints are then enabled below as
# necessary.
all = 'allow'

[workspace.dependencies]
arbitrary = { version = "1.3.1" }
<<<<<<< HEAD
wasmtime-wmemcheck = { path = "crates/wmemcheck", version = "=16.0.0" }
wasmtime = { path = "crates/wasmtime", version = "16.0.0", default-features = false }
wasmtime-cache = { path = "crates/cache", version = "=16.0.0" }
wasmtime-cli-flags = { path = "crates/cli-flags", version = "=16.0.0" }
wasmtime-cranelift = { path = "crates/cranelift", version = "=16.0.0" }
wasmtime-cranelift-shared = { path = "crates/cranelift-shared", version = "=16.0.0" }
wasmtime-winch = { path = "crates/winch", version = "=16.0.0" }
wasmtime-environ = { path = "crates/environ", version = "=16.0.0" }
wasmtime-explorer = { path = "crates/explorer", version = "=16.0.0" }
wasmtime-fiber = { path = "crates/fiber", version = "=16.0.0" }
wasmtime-types = { path = "crates/types", version = "16.0.0" }
wasmtime-jit-debug = { path = "crates/jit-debug", version = "=16.0.0" }
wasmtime-runtime = { path = "crates/runtime", version = "=16.0.0" }
wasmtime-wast = { path = "crates/wast", version = "=16.0.0" }
wasmtime-wasi = { path = "crates/wasi", version = "16.0.0", default-features = false }
wasmtime-wasi-http = { path = "crates/wasi-http", version = "=16.0.0", default-features = false }
wasmtime-wasi-nn = { path = "crates/wasi-nn", version = "16.0.0" }
wasmtime-wasi-threads = { path = "crates/wasi-threads", version = "16.0.0" }
wasmtime-component-util = { path = "crates/component-util", version = "=16.0.0" }
wasmtime-component-macro = { path = "crates/component-macro", version = "=16.0.0" }
wasmtime-asm-macros = { path = "crates/asm-macros", version = "=16.0.0" }
wasmtime-versioned-export-macros = { path = "crates/versioned-export-macros", version = "=16.0.0" }
=======
wasmtime-wmemcheck = { path = "crates/wmemcheck", version = "=18.0.0" }
wasmtime = { path = "crates/wasmtime", version = "18.0.0", default-features = false }
wasmtime-cache = { path = "crates/cache", version = "=18.0.0" }
wasmtime-cli-flags = { path = "crates/cli-flags", version = "=18.0.0" }
wasmtime-cranelift = { path = "crates/cranelift", version = "=18.0.0" }
wasmtime-cranelift-shared = { path = "crates/cranelift-shared", version = "=18.0.0" }
wasmtime-winch = { path = "crates/winch", version = "=18.0.0" }
wasmtime-environ = { path = "crates/environ", version = "=18.0.0" }
wasmtime-explorer = { path = "crates/explorer", version = "=18.0.0" }
wasmtime-fiber = { path = "crates/fiber", version = "=18.0.0" }
wasmtime-types = { path = "crates/types", version = "18.0.0" }
wasmtime-jit = { path = "crates/jit", version = "=18.0.0" }
wasmtime-jit-debug = { path = "crates/jit-debug", version = "=18.0.0" }
wasmtime-runtime = { path = "crates/runtime", version = "=18.0.0" }
wasmtime-wast = { path = "crates/wast", version = "=18.0.0" }
wasmtime-wasi = { path = "crates/wasi", version = "18.0.0", default-features = false }
wasmtime-wasi-http = { path = "crates/wasi-http", version = "=18.0.0", default-features = false }
wasmtime-wasi-nn = { path = "crates/wasi-nn", version = "18.0.0" }
wasmtime-wasi-threads = { path = "crates/wasi-threads", version = "18.0.0" }
wasmtime-component-util = { path = "crates/component-util", version = "=18.0.0" }
wasmtime-component-macro = { path = "crates/component-macro", version = "=18.0.0" }
wasmtime-asm-macros = { path = "crates/asm-macros", version = "=18.0.0" }
wasmtime-versioned-export-macros = { path = "crates/versioned-export-macros", version = "=18.0.0" }
>>>>>>> 536cf88c
component-test-util = { path = "crates/misc/component-test-util" }
component-fuzz-util = { path = "crates/misc/component-fuzz-util" }
wiggle = { path = "crates/wiggle", version = "=18.0.0", default-features = false }
wiggle-macro = { path = "crates/wiggle/macro", version = "=18.0.0" }
wiggle-generate = { path = "crates/wiggle/generate", version = "=18.0.0" }
wasi-common = { path = "crates/wasi-common", version = "=18.0.0" }
wasi-tokio = { path = "crates/wasi-common/tokio", version = "=18.0.0" }
wasi-cap-std-sync = { path = "crates/wasi-common/cap-std-sync", version = "=18.0.0" }
wasmtime-fuzzing = { path = "crates/fuzzing" }
wasmtime-jit-icache-coherence = { path = "crates/jit-icache-coherence", version = "=18.0.0" }
wasmtime-wit-bindgen = { path = "crates/wit-bindgen", version = "=18.0.0" }
test-programs-artifacts = { path = 'crates/test-programs/artifacts' }

<<<<<<< HEAD
cranelift-wasm = { path = "cranelift/wasm", version = "0.103.0" }
cranelift-codegen = { path = "cranelift/codegen", version = "0.103.0", default-features = false, features = [
  "std",
  "unwind",
] }
cranelift-frontend = { path = "cranelift/frontend", version = "0.103.0" }
cranelift-entity = { path = "cranelift/entity", version = "0.103.0" }
cranelift-native = { path = "cranelift/native", version = "0.103.0" }
cranelift-module = { path = "cranelift/module", version = "0.103.0" }
cranelift-interpreter = { path = "cranelift/interpreter", version = "0.103.0" }
cranelift-reader = { path = "cranelift/reader", version = "0.103.0" }
=======
cranelift-wasm = { path = "cranelift/wasm", version = "0.105.0" }
cranelift-codegen = { path = "cranelift/codegen", version = "0.105.0", default-features = false, features = ["std", "unwind"] }
cranelift-frontend = { path = "cranelift/frontend", version = "0.105.0" }
cranelift-entity = { path = "cranelift/entity", version = "0.105.0" }
cranelift-native = { path = "cranelift/native", version = "0.105.0" }
cranelift-module = { path = "cranelift/module", version = "0.105.0" }
cranelift-interpreter = { path = "cranelift/interpreter", version = "0.105.0" }
cranelift-reader = { path = "cranelift/reader", version = "0.105.0" }
>>>>>>> 536cf88c
cranelift-filetests = { path = "cranelift/filetests" }
cranelift-object = { path = "cranelift/object", version = "0.105.0" }
cranelift-jit = { path = "cranelift/jit", version = "0.105.0" }
cranelift-fuzzgen = { path = "cranelift/fuzzgen" }
cranelift-bforest = { path = "cranelift/bforest", version = "0.105.0" }
cranelift-control = { path = "cranelift/control", version = "0.105.0" }
cranelift = { path = "cranelift/umbrella", version = "0.105.0" }

winch-codegen = { path = "winch/codegen", version = "=0.16.0" }
winch-filetests = { path = "winch/filetests" }
winch-test-macros = { path = "winch/test-macros" }

wasi-preview1-component-adapter = { path = "crates/wasi-preview1-component-adapter" }
byte-array-literals = { path = "crates/wasi-preview1-component-adapter/byte-array-literals" }

# Bytecode Alliance maintained dependencies:
# ---------------------------
regalloc2 = "0.9.3"

# cap-std family:
target-lexicon = { version = "0.12.12", default-features = false, features = [
  "std",
] }
cap-std = "2.0.0"
cap-rand = { version = "2.0.0", features = ["small_rng"] }
cap-fs-ext = "2.0.0"
cap-net-ext = "2.0.0"
cap-time-ext = "2.0.0"
cap-tempfile = "2.0.0"
fs-set-times = "0.20.0"
system-interface = { version = "0.26.0", features = ["cap_std_impls"] }
io-lifetimes = { version = "2.0.2", default-features = false }
io-extras = "0.18.0"
rustix = "0.38.21"
is-terminal = "0.4.0"
# wit-bindgen:
wit-bindgen = { version = "0.15.0", default-features = false }

# wasm-tools family:
wasmparser = "0.119.0"
wat = "1.0.83"
wast = "70.0.0"
wasmprinter = "0.2.76"
wasm-encoder = "0.39.0"
wasm-smith = "0.14.0"
wasm-mutate = "0.2.44"
wit-parser = "0.13.1"
wit-component = "0.19.1"

# Non-Bytecode Alliance maintained dependencies:
# --------------------------
object = { version = "0.32", default-features = false, features = [
  'read_core',
  'elf',
  'std',
] }
gimli = { version = "0.28.0", default-features = false, features = [
  'read',
  'std',
] }
anyhow = "1.0.22"
windows-sys = "0.52.0"
env_logger = "0.10"
log = { version = "0.4.8", default-features = false }
clap = { version = "4.3.12", default-features = false, features = [
  "std",
  "derive",
] }
hashbrown = { version = "0.14", default-features = false }
capstone = "0.9.0"
once_cell = "1.12.0"
smallvec = { version = "1.6.1", features = ["union"] }
tracing = "0.1.26"
bitflags = "2.0"
thiserror = "1.0.43"
async-trait = "0.1.71"
heck = "0.4"
similar = "2.1.0"
toml = "0.5.9"
# serde and serde_derive must have the same version
serde = "1.0.188"
serde_derive = "1.0.188"
serde_json = "1.0.80"
glob = "0.3.0"
libfuzzer-sys = "0.4.0"
walkdir = "2.3.3"
cfg-if = "1.0"
tempfile = "3.1.0"
filecheck = "0.5.0"
libc = "0.2.60"
file-per-thread-logger = "0.2.0"
tokio = { version = "1.26.0", features = ["rt", "time"] }
hyper = "1.0.1"
http = "1.0.0"
http-body = "1.0.0"
http-body-util = "0.1.0"
bytes = "1.4"
futures = { version = "0.3.27", default-features = false }
indexmap = "2.0.0"
pretty_env_logger = "0.5.0"
syn = "2.0.25"
test-log = { version = "0.2", default-features = false, features = ["trace"] }
tracing-subscriber = { version = "0.3.1", default-features = false, features = [
  'fmt',
  'env-filter',
  'ansi',
  'tracing-log',
] }
url = "2.3.1"
humantime = "2.0.0"

# =============================================================================
#
# Features for the Wasmtime CLI executable
#
#
# Note that many of these features are inherited from Wasmtime itself or
# otherwise configure the `wasmtime` crate's execution. Features are provided as
# compile-time switches to disable functionality primarily if one is interested
# in configuring binary size and or exploring the binary size implications of
# various features. Most features are enabled by default but most embeddings
# likely won't need all features.
[features]
default = [
  # All subcommands are included by default.
  "compile",
  "explore",
  "serve",
  "wast",
  "config",

  # On-by-default WASI features
  "wasi-nn",
  "wasi-threads",
  "wasi-http",

  # Most features of Wasmtime are enabled by default.
  "wat",
  "parallel-compilation",
  "pooling-allocator",
  "cache",
  "logging",
  "demangle",
  "cranelift",
  "profiling",
  "coredump",
  "addr2line",
  "debug-builtins",

  # Enable some nice features of clap by default, but they come at a binary size
  # cost, so allow disabling this through disabling of our own `default`
  # feature.
  "clap/default",

  # By default include compatibility with the "old" CLI from Wasmtime 13 and
  # prior.
  "old-cli",
]

# ========================================
# Off-by-default features
#
# These features are off-by-default but may optionally be enabled.
all-arch = ["wasmtime/all-arch"]
winch = ["wasmtime/winch"]
wmemcheck = ["wasmtime/wmemcheck"]

# This feature, when enabled, will statically compile out all logging statements
# throughout Wasmtime and its dependencies.
disable-logging = ["log/max_level_off", "tracing/max_level_off"]

# ========================================
# On-by-default features
#
# These features are all included in the `default` set above and this is
# the internal mapping for what they enable in Wasmtime itself.
wasi-nn = ["dep:wasmtime-wasi-nn"]
wasi-threads = ["dep:wasmtime-wasi-threads"]
wasi-http = [
  "component-model",
  "dep:wasmtime-wasi-http",
  "dep:tokio",
  "dep:hyper",
  "wasmtime-wasi-http?/sync",
]
pooling-allocator = [
  "wasmtime/pooling-allocator",
  "wasmtime-cli-flags/pooling-allocator",
]
component-model = [
  "wasmtime/component-model",
  "wasmtime-wast/component-model",
  "wasmtime-cli-flags/component-model",
]
wat = ["dep:wat", "wasmtime/wat"]
cache = ["dep:wasmtime-cache", "wasmtime-cli-flags/cache"]
parallel-compilation = ["wasmtime-cli-flags/parallel-compilation"]
logging = ["wasmtime-cli-flags/logging"]
demangle = ["wasmtime/demangle"]
cranelift = ["wasmtime-cli-flags/cranelift", "dep:wasmtime-cranelift"]
profiling = ["wasmtime/profiling"]
coredump = ["wasmtime-cli-flags/coredump"]
addr2line = ["wasmtime/addr2line"]
debug-builtins = ["wasmtime/debug-builtins"]

# Enables compatibility shims with Wasmtime 13 and prior's CLI.
old-cli = []

# CLI subcommands for the `wasmtime` executable. See `wasmtime $cmd --help`
# for more information on each subcommand.
serve = ["wasi-http", "component-model", "dep:http-body-util", "dep:http"]
explore = ["dep:wasmtime-explorer"]
wast = ["dep:wasmtime-wast"]
config = ["cache"]
compile = ["cranelift"]

[[test]]
name = "host_segfault"
harness = false

[[example]]
name = "tokio"
required-features = ["wasmtime-wasi/tokio"]

[[bench]]
name = "instantiation"
harness = false

[[bench]]
name = "thread_eager_init"
harness = false

[[bench]]
name = "trap"
harness = false

[[bench]]
name = "call"
harness = false

[[bench]]
name = "wasi"
harness = false

[profile.release.package.wasi-preview1-component-adapter]
opt-level = 's'
strip = 'debuginfo'

[profile.dev.package.wasi-preview1-component-adapter]
# Make dev look like a release build since this adapter module won't work with
# a debug build that uses data segments and such.
incremental = false
opt-level = 's'
# Omit assertions, which include failure messages which require string
# initializers.
debug-assertions = false
# Omit integer overflow checks, which include failure messages which require
# string initializers.
overflow-checks = false

# Same as `wasi-preview1-component-adapter` above
[profile.dev.package.wit-bindgen]
incremental = false
debug-assertions = false
overflow-checks = false
opt-level = 's'<|MERGE_RESOLUTION|>--- conflicted
+++ resolved
@@ -65,16 +65,7 @@
 
 [dev-dependencies]
 # depend again on wasmtime to activate its default features for tests
-<<<<<<< HEAD
-wasmtime = { workspace = true, features = [
-  'component-model',
-  'async',
-  'default',
-  'winch',
-] }
-=======
 wasmtime = { workspace = true, features = ['component-model', 'async', 'default', 'winch', 'debug-builtins'] }
->>>>>>> 536cf88c
 env_logger = { workspace = true }
 log = { workspace = true }
 filecheck = { workspace = true }
@@ -166,30 +157,6 @@
 
 [workspace.dependencies]
 arbitrary = { version = "1.3.1" }
-<<<<<<< HEAD
-wasmtime-wmemcheck = { path = "crates/wmemcheck", version = "=16.0.0" }
-wasmtime = { path = "crates/wasmtime", version = "16.0.0", default-features = false }
-wasmtime-cache = { path = "crates/cache", version = "=16.0.0" }
-wasmtime-cli-flags = { path = "crates/cli-flags", version = "=16.0.0" }
-wasmtime-cranelift = { path = "crates/cranelift", version = "=16.0.0" }
-wasmtime-cranelift-shared = { path = "crates/cranelift-shared", version = "=16.0.0" }
-wasmtime-winch = { path = "crates/winch", version = "=16.0.0" }
-wasmtime-environ = { path = "crates/environ", version = "=16.0.0" }
-wasmtime-explorer = { path = "crates/explorer", version = "=16.0.0" }
-wasmtime-fiber = { path = "crates/fiber", version = "=16.0.0" }
-wasmtime-types = { path = "crates/types", version = "16.0.0" }
-wasmtime-jit-debug = { path = "crates/jit-debug", version = "=16.0.0" }
-wasmtime-runtime = { path = "crates/runtime", version = "=16.0.0" }
-wasmtime-wast = { path = "crates/wast", version = "=16.0.0" }
-wasmtime-wasi = { path = "crates/wasi", version = "16.0.0", default-features = false }
-wasmtime-wasi-http = { path = "crates/wasi-http", version = "=16.0.0", default-features = false }
-wasmtime-wasi-nn = { path = "crates/wasi-nn", version = "16.0.0" }
-wasmtime-wasi-threads = { path = "crates/wasi-threads", version = "16.0.0" }
-wasmtime-component-util = { path = "crates/component-util", version = "=16.0.0" }
-wasmtime-component-macro = { path = "crates/component-macro", version = "=16.0.0" }
-wasmtime-asm-macros = { path = "crates/asm-macros", version = "=16.0.0" }
-wasmtime-versioned-export-macros = { path = "crates/versioned-export-macros", version = "=16.0.0" }
-=======
 wasmtime-wmemcheck = { path = "crates/wmemcheck", version = "=18.0.0" }
 wasmtime = { path = "crates/wasmtime", version = "18.0.0", default-features = false }
 wasmtime-cache = { path = "crates/cache", version = "=18.0.0" }
@@ -201,7 +168,6 @@
 wasmtime-explorer = { path = "crates/explorer", version = "=18.0.0" }
 wasmtime-fiber = { path = "crates/fiber", version = "=18.0.0" }
 wasmtime-types = { path = "crates/types", version = "18.0.0" }
-wasmtime-jit = { path = "crates/jit", version = "=18.0.0" }
 wasmtime-jit-debug = { path = "crates/jit-debug", version = "=18.0.0" }
 wasmtime-runtime = { path = "crates/runtime", version = "=18.0.0" }
 wasmtime-wast = { path = "crates/wast", version = "=18.0.0" }
@@ -213,7 +179,6 @@
 wasmtime-component-macro = { path = "crates/component-macro", version = "=18.0.0" }
 wasmtime-asm-macros = { path = "crates/asm-macros", version = "=18.0.0" }
 wasmtime-versioned-export-macros = { path = "crates/versioned-export-macros", version = "=18.0.0" }
->>>>>>> 536cf88c
 component-test-util = { path = "crates/misc/component-test-util" }
 component-fuzz-util = { path = "crates/misc/component-fuzz-util" }
 wiggle = { path = "crates/wiggle", version = "=18.0.0", default-features = false }
@@ -227,19 +192,6 @@
 wasmtime-wit-bindgen = { path = "crates/wit-bindgen", version = "=18.0.0" }
 test-programs-artifacts = { path = 'crates/test-programs/artifacts' }
 
-<<<<<<< HEAD
-cranelift-wasm = { path = "cranelift/wasm", version = "0.103.0" }
-cranelift-codegen = { path = "cranelift/codegen", version = "0.103.0", default-features = false, features = [
-  "std",
-  "unwind",
-] }
-cranelift-frontend = { path = "cranelift/frontend", version = "0.103.0" }
-cranelift-entity = { path = "cranelift/entity", version = "0.103.0" }
-cranelift-native = { path = "cranelift/native", version = "0.103.0" }
-cranelift-module = { path = "cranelift/module", version = "0.103.0" }
-cranelift-interpreter = { path = "cranelift/interpreter", version = "0.103.0" }
-cranelift-reader = { path = "cranelift/reader", version = "0.103.0" }
-=======
 cranelift-wasm = { path = "cranelift/wasm", version = "0.105.0" }
 cranelift-codegen = { path = "cranelift/codegen", version = "0.105.0", default-features = false, features = ["std", "unwind"] }
 cranelift-frontend = { path = "cranelift/frontend", version = "0.105.0" }
@@ -248,7 +200,6 @@
 cranelift-module = { path = "cranelift/module", version = "0.105.0" }
 cranelift-interpreter = { path = "cranelift/interpreter", version = "0.105.0" }
 cranelift-reader = { path = "cranelift/reader", version = "0.105.0" }
->>>>>>> 536cf88c
 cranelift-filetests = { path = "cranelift/filetests" }
 cranelift-object = { path = "cranelift/object", version = "0.105.0" }
 cranelift-jit = { path = "cranelift/jit", version = "0.105.0" }
